"""Root-level model for serialization and validation of 2DTM parameters."""

import os
from typing import Any, ClassVar, Literal, Optional

import mrcfile
import pandas as pd
import torch
from pydantic import ConfigDict, field_validator

from tt2dtm.backend import core_match_template
from tt2dtm.pydantic_models.computational_config import ComputationalConfig
from tt2dtm.pydantic_models.correlation_filters import PreprocessingFilters
from tt2dtm.pydantic_models.defocus_search import DefocusSearchConfig
from tt2dtm.pydantic_models.match_template_result import MatchTemplateResult
from tt2dtm.pydantic_models.optics_group import OpticsGroup
from tt2dtm.pydantic_models.orientation_search import OrientationSearchConfig
<<<<<<< HEAD
from tt2dtm.pydantic_models.pixel_size_search_config import PixelSizeSearchConfig
=======
>>>>>>> 0975eff8
from tt2dtm.pydantic_models.types import BaseModel2DTM, ExcludedTensor
from tt2dtm.utils.data_io import load_mrc_image, load_mrc_volume
from tt2dtm.utils.pre_processing import (
    calculate_ctf_filter_stack,
    select_gpu_devices,
)


class MatchTemplateManager(BaseModel2DTM):
    """Model holding parameters necessary for running full orientation 2DTM.

    Attributes
    ----------
    micrograph_path : str
        Path to the micrograph .mrc file.
    template_volume_path : str
        Path to the template volume .mrc file.
    micrograph : ExcludedTensor
        Image to run template matching on. Not serialized.
    template_volume : ExcludedTensor
        Template volume to match against. Not serialized.
    optics_group : OpticsGroup
        Optics group parameters for the imaging system on the microscope.
    defocus_search_config : DefocusSearchConfig
        Parameters for searching over defocus values.
    orientation_search_config : OrientationSearchConfig
        Parameters for searching over orientation angles.
    preprocessing_filters : PreprocessingFilters
        Configurations for the preprocessing filters to apply during
        correlation.
    match_template_result : MatchTemplateResult
        Result of the match template program stored as an instance of the
        `MatchTemplateResult` class.
    computational_config : ComputationalConfig
        Parameters for controlling computational resources.

    Methods
    -------
    validate_micrograph_path(v: str) -> str
        Ensure the micrograph file exists.
    validate_template_volume_path(v: str) -> str
        Ensure the template volume file exists.
    __init__(preload_mrc_files: bool = False , **data: Any)
        Constructor which also loads the micrograph and template volume from disk.
        The 'preload_mrc_files' parameter controls whether to read the MRC files
        immediately upon initialization.
    make_backend_core_function_kwargs() -> dict[str, Any]
        Generates the keyword arguments for backend 'core_match_template' call from
        held parameters. Does the necessary pre-processing steps to filter the image
        and template.
    run_match_template(orientation_batch_size: int = 1, do_result_export: bool = True)
        Runs the base match template program in PyTorch.
    results_to_dataframe(
        half_template_width_pos_shift: bool = True,
        exclude_columns: Optional[list] = None,
        locate_peaks_kwargs: Optional[dict] = None,
    ) -> pd.DataFrame
        Converts the basic extracted peak info DataFrame (from the result object) to a
        DataFrame with additional information about reference files, microscope
        parameters, etc.
    save_config(path: str, mode: Literal["yaml", "json"] = "yaml") -> None
        Save this Pydantic model config to disk.
    """

    model_config: ClassVar = ConfigDict(arbitrary_types_allowed=True)

    # Serialized attributes
    micrograph_path: str
    template_volume_path: str
    optics_group: OpticsGroup
    defocus_search_config: DefocusSearchConfig
    orientation_search_config: OrientationSearchConfig
    preprocessing_filters: PreprocessingFilters
    match_template_result: MatchTemplateResult
    computational_config: ComputationalConfig

    # Non-serialized large array-like attributes
    micrograph: ExcludedTensor
    template_volume: ExcludedTensor

    ###########################
    ### Pydantic Validators ###
    ###########################

    @field_validator("micrograph_path")  # type: ignore
    def validate_micrograph_path(cls, v) -> str:
        """Ensure the micrograph file exists."""
        if not os.path.exists(v):
            raise ValueError(f"File '{v}' for micrograph does not exist.")

        return str(v)

    @field_validator("template_volume_path")  # type: ignore
    def validate_template_volume_path(cls, v) -> str:
        """Ensure the template volume file exists."""
        if not os.path.exists(v):
            raise ValueError(f"File '{v}' for template volume does not exist.")

        return str(v)

<<<<<<< HEAD
    def __init__(self, skip_mrc_preloads: bool = False, **data: Any):
        super().__init__(**data)

        # Load the data from the MRC files
        if not skip_mrc_preloads:
=======
    def __init__(self, preload_mrc_files: bool = False, **data: Any):
        super().__init__(**data)

        if preload_mrc_files:
            # Load the data from the MRC files
>>>>>>> 0975eff8
            self.micrograph = load_mrc_image(self.micrograph_path)
            self.template_volume = load_mrc_volume(self.template_volume_path)

    ############################################
    ### Functional (data processing) methods ###
    ############################################

    def make_backend_core_function_kwargs(self) -> dict[str, Any]:
        """Generates the keyword arguments for backend call from held parameters."""
        # Ensure the micrograph and template are loaded and in the correct format
        if self.micrograph is None:
            self.micrograph = load_mrc_image(self.micrograph_path)
        if self.template_volume is None:
            self.template_volume = load_mrc_volume(self.template_volume_path)

        if not isinstance(self.micrograph, torch.Tensor):
            image = torch.from_numpy(self.micrograph)
        else:
            image = self.micrograph

        if not isinstance(self.template_volume, torch.Tensor):
            template = torch.from_numpy(self.template_volume)
        else:
            template = self.template_volume

        template_shape = template.shape[-2:]

        # Shorthand variables for calling filter configurations
        wf_config = self.preprocessing_filters.whitening_filter
        bp_config = self.preprocessing_filters.bandpass_filter
        # pr_config = self.preprocessing_filters.phase_randomization_filter
        ac_config = self.preprocessing_filters.arbitrary_curve_filter

        # First calculate the filters for the large image
        image_dft = torch.fft.rfftn(image)
        image_dft[0, 0] = 0 + 0j  # zero out the constant term

        wh_filter_image = wf_config.calculate_whitening_filter(image_dft)
        bp_filter_image = bp_config.calculate_bandpass_filter(image_dft.shape)
        ac_filter_image = ac_config.calculate_arbitrary_curve_filter(image_dft.shape)

        # Next calculate the filters in terms of the template
        wh_filter_template = wf_config.calculate_whitening_filter(
            image_dft,
            output_shape=(template_shape[-2], template_shape[-1] // 2 + 1),
            output_rfft=True,
            output_fftshift=False,
        )
        bp_filter_template = bp_config.calculate_bandpass_filter(
            (template_shape[-2], template_shape[-1] // 2 + 1)
        )
        ac_filter_template = ac_config.calculate_arbitrary_curve_filter(
            (template_shape[-2], template_shape[-1] // 2 + 1)
        )
        # dummy "whitening" filter for the template
        whitening_filter = wh_filter_template * bp_filter_template * ac_filter_template

        # Now apply the filters to the image
        cumulative_filter = wh_filter_image * bp_filter_image * ac_filter_image
        image_preprocessed_dft = image_dft * cumulative_filter

        # Normalize the image after filtering
        squared_image_dft = torch.abs(image_preprocessed_dft) ** 2
        squared_sum = squared_image_dft.sum() + squared_image_dft[:, 1:-1].sum()
        image_preprocessed_dft /= torch.sqrt(squared_sum)

        # NOTE: For two Gaussian random variables in d-dimensional space --  A and B --
        # each with mean 0 and variance 1 their correlation will have on average a
        # variance of d.
        # NOTE: Since we have the variance of the image and template projections each at
        # 1, we need to multiply the image by the square root of the number of pixels
        # so the cross-correlograms have a variance of 1 and not d.
        # NOTE: When applying the Fourier filters to the image and template, any
        # elements that get set to zero effectively reduce the dimensionality of our
        # cross-correlation. Therefore, instead of multiplying by the number of pixels,
        # we need to multiply tby the effective number of pixels that are non-zero.
        # Below, we calculate the dimensionality of our cross-correlation and divide
        # by the square root of that number to normalize the image.
        dimensionality = bp_filter_image.sum() + bp_filter_image[:, 1:-1].sum()
        image_preprocessed_dft *= dimensionality**0.5

        # Calculate the CTF filters at each defocus value
        defocus_values = self.defocus_search_config.defocus_values
        defocus_values = torch.tensor(defocus_values, dtype=torch.float32)
        ctf_filters = calculate_ctf_filter_stack(
            pixel_size=self.optics_group.pixel_size,
            template_shape=(template_shape[0], template_shape[0]),
            defocus_u=self.optics_group.defocus_u * 1e-4,  # A to um
            defocus_v=self.optics_group.defocus_v * 1e-4,  # A to um
            astigmatism_angle=self.optics_group.defocus_astigmatism_angle,
            defocus_min=self.defocus_search_config.defocus_min * 1e-4,  # A to um
            defocus_max=self.defocus_search_config.defocus_max * 1e-4,  # A to um
            defocus_step=self.defocus_search_config.defocus_step * 1e-4,  # A to um
            amplitude_contrast_ratio=self.optics_group.amplitude_contrast_ratio,
            spherical_aberration=self.optics_group.spherical_aberration,
            phase_shift=self.optics_group.phase_shift,
            voltage=self.optics_group.voltage,
            ctf_B_factor=self.optics_group.ctf_B_factor,
        )

        euler_angles = self.orientation_search_config.euler_angles
        euler_angles = euler_angles.to(torch.float32)

        device_list = select_gpu_devices(self.computational_config.gpu_ids)

        # Calculate the DFT of the template to take Fourier slices from
        # NOTE: There is an extra FFTshift step before the RFFT since, for some reason,
        # omitting this step will cause a 180 degree phase shift on odd (i, j, k)
        # structure factors in the Fourier domain. This just requires an extra
        # IFFTshift after converting a slice back to real-space (handled already).
        template_dft = torch.fft.fftshift(template, dim=(-3, -2, -1))
        template_dft = torch.fft.rfftn(template_dft, dim=(-3, -2, -1))
        template_dft = torch.fft.fftshift(template_dft, dim=(-3, -2))  # skip rfft dim

        return {
            "image_dft": image_preprocessed_dft,
            "template_dft": template_dft,
            "ctf_filters": ctf_filters,
            "whitening_filter_template": whitening_filter,
            "euler_angles": euler_angles,
            "defocus_values": defocus_values,
            "device": device_list,
        }

    def run_match_template(
        self, orientation_batch_size: int = 1, do_result_export: bool = True
    ) -> None:
        """Runs the base match template in pytorch.

        Parameters
        ----------
        orientation_batch_size : int
            The number of projections to process in a single batch. Default is 1.
        do_result_export : bool
            If True, call the `MatchTemplateResult.export_results` method to save the
            results to disk directly after running the match template. Default is True.

        Returns
        -------
        None
        """
        core_kwargs = self.make_backend_core_function_kwargs()
        results = core_match_template(
            **core_kwargs, orientation_batch_size=orientation_batch_size
        )

        # Place results into the `MatchTemplateResult` object and save it.
        self.match_template_result.mip = results["mip"]
        self.match_template_result.scaled_mip = results["scaled_mip"]

        self.match_template_result.correlation_average = results["correlation_sum"]
        self.match_template_result.correlation_variance = results[
            "correlation_squared_sum"
        ]
        self.match_template_result.orientation_psi = results["best_psi"]
        self.match_template_result.orientation_theta = results["best_theta"]
        self.match_template_result.orientation_phi = results["best_phi"]
        self.match_template_result.relative_defocus = results["best_defocus"]

        # TODO: Implement pixel size calculation
        self.match_template_result.total_projections = results["total_projections"]
        self.match_template_result.total_orientations = results["total_orientations"]
        self.match_template_result.total_defocus = results["total_defocus"]

        if do_result_export:
            self.match_template_result.export_results()

    def results_to_dataframe(
        self,
        half_template_width_pos_shift: bool = True,
        exclude_columns: Optional[list] = None,
        locate_peaks_kwargs: Optional[dict] = None,
    ) -> pd.DataFrame:
        """Converts the match template results to a DataFrame with additional info.

        Data included in this dataframe should be sufficient to do cross-correlation on
        the extracted peaks, that is, all the microscope parameters, defocus parameters,
        etc. are included in the dataframe. Run-specific filter information is *not*
        included in this dataframe; use the YAML configuration file to replicate a
        match_template run.

        Parameters
        ----------
        half_template_width_pos_shift : bool, optional
            If True, columns for the image peak position are shifted by half a template
            width to correspond to the center of the particle. This should be done when
            the position of a peak corresponds to the top-left corner of the template
            rather than the center. Default is True. This should generally be left as
            True unless you know what you are doing.
        exclude_columns : list, optional
            List of columns to exclude from the DataFrame. Default is None and no
            columns are excluded.
        locate_peaks_kwargs : dict, optional
            Keyword arguments to pass to the 'MatchTemplateResult.locate_peaks' method.
            Default is None and no additional keyword arguments are passed.

        Returns
        -------
        pd.DataFrame
            DataFrame containing the match template results.
        """
        # Short circuit if no kwargs and peaks have already been located
        if locate_peaks_kwargs is None:
            if self.match_template_result.match_template_peaks is None:
                self.match_template_result.locate_peaks()
        else:
            self.match_template_result.locate_peaks(**locate_peaks_kwargs)

        df = self.match_template_result.peaks_to_dataframe()

        # DataFrame currently contains pixel coordinates for results. Coordinates in
        # image correspond with upper left corner of the template. Need to translate
        # coordinates by half template width to get to particle center in image.
        # NOTE: We are assuming the template is cubic
        nx = mrcfile.open(self.template_volume_path).header.nx
        if half_template_width_pos_shift:
            df["img_pos_y"] = df["pos_y"] + nx // 2
            df["img_pos_x"] = df["pos_x"] + nx // 2
        else:
            df["img_pos_y"] = df["pos_y"]
            df["img_pos_x"] = df["pos_x"]

        # Also, the positions are in terms of pixels. Also add columns for particle
        # positions in terms of Angstroms.
        pixel_size = self.optics_group.pixel_size
        df["img_pos_y_angstrom"] = df["img_pos_y"] * pixel_size
        df["img_pos_x_angstrom"] = df["img_pos_x"] * pixel_size

        # Add absolute defocus values and other imaging parameters
        df["defocus_u"] = self.optics_group.defocus_u + df["defocus"]
        df["defocus_v"] = self.optics_group.defocus_v + df["defocus"]
        df["defocus_astigmatism_angle"] = self.optics_group.defocus_astigmatism_angle

        # Add paths to the micrograph and reference template
        df["reference_micrograph"] = self.micrograph_path
        df["reference_template"] = self.template_volume_path

        # Add paths to the output statistic files
        df["mip_path"] = self.match_template_result.mip_path
        df["scaled_mip_path"] = self.match_template_result.scaled_mip_path
        df["psi_path"] = self.match_template_result.orientation_psi_path
        df["theta_path"] = self.match_template_result.orientation_theta_path
        df["phi_path"] = self.match_template_result.orientation_phi_path
        df["defocus_path"] = self.match_template_result.relative_defocus_path
        df["correlation_average_path"] = (
            self.match_template_result.correlation_average_path
        )
        df["correlation_variance_path"] = (
            self.match_template_result.correlation_variance_path
        )

        df["pixel_size"] = pixel_size
        df["voltage"] = self.optics_group.voltage
        df["spherical_aberration"] = self.optics_group.spherical_aberration
        df["amplitude_contrast_ratio"] = self.optics_group.amplitude_contrast_ratio
        df["phase_shift"] = self.optics_group.phase_shift
        df["ctf_B_factor"] = self.optics_group.ctf_B_factor

        # Drop columns if requested
        if exclude_columns is not None:
            df = df.drop(columns=exclude_columns)

        return df

    def save_config(self, path: str, mode: Literal["yaml", "json"] = "yaml") -> None:
        """Save this Pydandic model to disk. Wrapper around the serialization methods.

        Parameters
        ----------
        path : str
            Path to save the configuration file.
        mode : Literal["yaml", "json"], optional
            Serialization format to use. Default is 'yaml'.

        Returns
        -------
        None

        Raises
        ------
        ValueError
            If an invalid serialization mode is provided.
        """
        if mode == "yaml":
            self.to_yaml(path)
        elif mode == "json":
            self.to_json(path)
        else:
            raise ValueError(f"Invalid serialization mode '{mode}'.")<|MERGE_RESOLUTION|>--- conflicted
+++ resolved
@@ -15,10 +15,6 @@
 from tt2dtm.pydantic_models.match_template_result import MatchTemplateResult
 from tt2dtm.pydantic_models.optics_group import OpticsGroup
 from tt2dtm.pydantic_models.orientation_search import OrientationSearchConfig
-<<<<<<< HEAD
-from tt2dtm.pydantic_models.pixel_size_search_config import PixelSizeSearchConfig
-=======
->>>>>>> 0975eff8
 from tt2dtm.pydantic_models.types import BaseModel2DTM, ExcludedTensor
 from tt2dtm.utils.data_io import load_mrc_image, load_mrc_volume
 from tt2dtm.utils.pre_processing import (
@@ -119,19 +115,11 @@
 
         return str(v)
 
-<<<<<<< HEAD
-    def __init__(self, skip_mrc_preloads: bool = False, **data: Any):
-        super().__init__(**data)
-
-        # Load the data from the MRC files
-        if not skip_mrc_preloads:
-=======
     def __init__(self, preload_mrc_files: bool = False, **data: Any):
         super().__init__(**data)
 
         if preload_mrc_files:
             # Load the data from the MRC files
->>>>>>> 0975eff8
             self.micrograph = load_mrc_image(self.micrograph_path)
             self.template_volume = load_mrc_volume(self.template_volume_path)
 
